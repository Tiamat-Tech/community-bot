import { command, Module, listener } from 'cookiecord';
import { Message, TextChannel } from 'discord.js';
import { twoslasher } from '@typescript/twoslash';
import { findCodeFromChannel } from '../util/findCodeblockFromChannel';

const CODEBLOCK = '```';

export class TwoslashModule extends Module {
<<<<<<< HEAD
	@command({ single: true })
	async ts(msg: Message, content: string) {
		const match = /^[_$a-zA-Z][_$0-9a-zA-Z]*/.exec(content);

		if (!match) {
			msg.channel.send(
				'You need to give me a valid symbol name to look for!',
			);
			return;
		}

		const symbol = match[0];

=======
	@command({
		single: true,
		description:
			'Search for a symbol and get the type of it in the latest codeblock',
	})
	async ts(msg: Message, symbol: string) {
>>>>>>> 18aedea6
		const code = await findCodeFromChannel(msg.channel as TextChannel);

		if (!code)
			return msg.channel.send(
				`:warning: could not find any TypeScript codeblocks in the past 10 messages`,
			);

		const ret = twoslasher(code, 'ts', {
			defaultOptions: { noErrorValidation: true },
		});

		const value = ret.staticQuickInfos.find(
			i => i.targetString === symbol.trim(),
		);
		if (!value)
			return msg.channel.send(
				`:warning: no symbol named \`${symbol}\` in the most recent codeblock`,
			);

		return msg.channel.send(
			`${CODEBLOCK}typescript\n${value.text}${CODEBLOCK}`,
		);
	}

	@command({
		description:
			'Run twoslash on the latest codeblock, returning compiler errors and queries',
	})
	async twoslash(msg: Message) {
		const code = await findCodeFromChannel(msg.channel as TextChannel);

		if (!code)
			return msg.channel.send(
				`:warning: could not find any TypeScript codeblocks in the past 10 messages`,
			);

		return this.twoslashBlock(msg, code);
	}

	@listener({ event: 'message' })
	async onTwoslashCodeBlock(msg: Message) {
		const match = msg.content.match(/^```ts twoslash\n([\s\S]+)```$/im);
		if (!msg.author.bot && match) {
			await this.twoslashBlock(msg, match[1]);
			await msg.delete();
		}
	}

	private async twoslashBlock(msg: Message, code: string) {
		const ret = twoslasher(code, 'ts', {
			defaultOptions: {
				noErrorValidation: true,
				noStaticSemanticInfo: false,
			},
		});

		const resultLines: string[] = [];
		const twoslashLines = ret.code.split('\n');

		twoslashLines.forEach((line, index) => {
			resultLines.push(line);

			const lineErrors = ret.errors.filter(e => e.line === index);
			const lineQueries = ret.queries.filter(e => e.line === index + 1);

			if (lineErrors.length + lineQueries.length === 0) return;

			if (lineErrors.length) {
				// Make sure all lines of errors start with a comment
				const errors = lineErrors.map(
					e => '// ' + e.renderedMessage.split('\n').join('\n// '),
				);

				//  ^^^^^ ^^^^^
				// hats to indicate what token is causing the issue
				let linkWithHats = '';
				lineErrors.forEach(e => {
					if (!e.character) return;
					const spaceBefore = e.character - linkWithHats.length;
					linkWithHats += ' '.repeat(spaceBefore);
					linkWithHats += '^'.repeat(e.length || 0);
				});
				resultLines.push(linkWithHats);
				resultLines.push(...errors);
			}

			// Inline queries for showing the LSP lookup for a token
			if (lineQueries.length) {
				let queryComment = '//';
				lineQueries.forEach(q => {
					const spaceBefore = q.offset - queryComment.length;
					queryComment += ' '.repeat(spaceBefore);
					queryComment += '^? - ';
					queryComment +=
						q.text?.replace(
							/\n/g,
							'\n//' + ' '.repeat(spaceBefore),
						) || '';
				});
				resultLines.push(queryComment);
			}
		});

		const output = resultLines.join('\n');
		return msg.channel.send(`${CODEBLOCK}ts\n${output}${CODEBLOCK}\n`);
	}
}<|MERGE_RESOLUTION|>--- conflicted
+++ resolved
@@ -6,8 +6,11 @@
 const CODEBLOCK = '```';
 
 export class TwoslashModule extends Module {
-<<<<<<< HEAD
-	@command({ single: true })
+	@command({
+		single: true,
+		description:
+			'Search for a symbol and get the type of it in the latest codeblock',
+	})
 	async ts(msg: Message, content: string) {
 		const match = /^[_$a-zA-Z][_$0-9a-zA-Z]*/.exec(content);
 
@@ -20,14 +23,6 @@
 
 		const symbol = match[0];
 
-=======
-	@command({
-		single: true,
-		description:
-			'Search for a symbol and get the type of it in the latest codeblock',
-	})
-	async ts(msg: Message, symbol: string) {
->>>>>>> 18aedea6
 		const code = await findCodeFromChannel(msg.channel as TextChannel);
 
 		if (!code)
