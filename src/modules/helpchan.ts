--- conflicted
+++ resolved
@@ -115,17 +115,7 @@
 	occupiedEmbed(asker: GuildMember) {
 		return new MessageEmbed(this.OCCUPIED_EMBED_BASE)
 			.setDescription(occupiedMessage(asker))
-			.setFooter(
-<<<<<<< HEAD
-				`Closes after ${
-					dormantChannelTimeout / 60 / 60 / 1000
-				} hours of inactivity or when ${
-					asker.displayName
-				} sends !close.`,
-=======
-				`Closes after ${dormantChannelTimeoutHours} hours of inactivity or when ${asker.username} sends !close.`,
->>>>>>> 19139aed
-			);
+			.setFooter(`Closes after ${dormantChannelTimeoutHours} hours of inactivity or when ${asker.username} sends !close.`);
 	}
 
 	CLOSED_EMBED_BASE = new MessageEmbed()
